:root {
  --color-black: 0 0% 0%;
  --color-white: 0 0% 100%;

  --color-gray-50: 248 29% 95%;
  --color-gray-100: 240 11% 88%;
  --color-gray-200: 244 12% 76%;
  --color-gray-300: 243 11% 65%;
  --color-gray-400: 245 11% 54%;
  --color-gray-500: 245 11% 48%;
  --color-gray-600: 248 15% 31%;
  --color-gray-700: 247 17% 20%;
  --color-gray-800: 246 19% 10%;
  --color-gray-900: 240 45% 2%;

  --color-gray-body: 248 57% 97%;

  --color-blue-50: 224 100% 95%;
  --color-blue-100: 225 100% 91%;
  --color-blue-200: 226 100% 83%;
  --color-blue-300: 228 100% 74%;
  --color-blue-400: 231 100% 66%;
  --color-blue-500: 235 100% 63%;
  --color-blue-600: 248 85% 43%;
  --color-blue-700: 250 100% 28%;
  --color-blue-800: 247 100% 15%;
  --color-blue-900: 242 100% 5%;

  --color-purple-50: 263 60% 95%;
  --color-purple-100: 263 70% 90%;
  --color-purple-200: 263 63% 79%;
  --color-purple-300: 253 100% 76%;
  --color-purple-400: 259 100% 66%;
  --color-purple-500: 260 85% 59%;
  --color-purple-600: 268 100% 35%;
  --color-purple-700: 267 100% 24%;
  --color-purple-800: 264 100% 13%;
  --color-purple-900: 252 100% 4%;

  /* TODO: figure out why the f*ck these do not get applied properly when used */
  --color-red-50: 0, 100%, 95%;
  --color-red-100: 3, 96%, 91%;
  --color-red-200: 1, 96%, 81%;
  --color-red-300: 1, 96%, 81%;
  --color-red-400: 356, 60%, 56%;
  --color-red-500: 349, 80%, 45%;
  --color-red-600: 346, 100%, 27%;
  --color-red-700: 348, 100%, 18%;
  --color-red-800: 348, 100%, 18%;
  --color-red-900: 355, 100%, 3%;
}

:focus:not(:focus-visible) {
  outline: none;
}

html {
  -webkit-font-smoothing: antialiased;
  -webkit-tap-highlight-color: transparent;
  color: hsl(var(--color-gray-600));
}

body {
  overflow-x: hidden;
}

main {
  padding-top: 152px;
  margin-top: -120px; /* header height */
  overflow-x: hidden;
  overflow-y: visible;
}

@media screen and (min-width: 1024px) {
  main {
    padding-top: 117px;
    margin-top: -136px; /* header height */
  }
}

* {
  -webkit-tap-highlight-color: transparent;
}

input:-webkit-autofill,
input:-webkit-autofill:hover,
input:-webkit-autofill:focus,
input:-webkit-autofill:active {
  -webkit-text-fill-color: black !important;
  -webkit-box-shadow: 0 0 0 999px hsl(var(--color-gray-100)) inset !important;
  box-shadow: 0 0 0 999px hsl(var(--color-gray-100)) inset !important;
  background-clip: content-box !important;
}

.dark input:-webkit-autofill,
.dark input:-webkit-autofill:hover,
.dark input:-webkit-autofill:focus,
.dark input:-webkit-autofill:active {
  -webkit-text-fill-color: white !important;
  -webkit-box-shadow: 0 0 0 999px hsl(var(--color-gray-800)) inset !important;
  box-shadow: 0 0 0 999px hsl(var(--color-gray-800)) inset !important;
  background-clip: content-box !important;
}

input:-webkit-autofill::first-line {
  font-size: 1.125rem;
  font-weight: 500;
  font-family:
    Matter,
    ui-sans-serif,
    system-ui,
    -apple-system,
    BlinkMacSystemFont,
    'Segoe UI',
    Roboto,
    'Helvetica Neue',
    Arial,
    'Noto Sans',
    sans-serif,
    'Apple Color Emoji',
    'Segoe UI Emoji',
    'Segoe UI Symbol',
    'Noto Color Emoji';
}

select:invalid {
  color: hsl(var(--color-gray-400)) !important;
}

address {
  font-style: normal;
}

img {
  -webkit-user-drag: none;
  user-select: none;
}

::selection {
  color: hsl(var(--color-gray-900));
  background-color: hsl(var(--color-blue-400));
}

[hidden] {
  pointer-events: none;
}

a {
  letter-spacing: -0.02em;
  line-height: 120%;
}

.underlined {
  position: relative;
  text-decoration: none !important;
  white-space: nowrap;
}

.underlined:focus {
  outline: none;
  text-decoration: none !important;
}

.underlined:after {
  content: '';
  display: block;
  position: absolute;
  width: 100%;
  left: 0;
  bottom: 0;
  height: 3px;
  transform: scaleX(0);
  transition:
    transform,
    background-color 0.25s cubic-bezier(0.645, 0.045, 0.355, 1);
  transform-origin: left;
}

.underlined:hover:after,
.underlined:focus:after,
.active.underlined:after {
  background-color: currentColor;
  transform: scaleX(1);
}

@media (prefers-reduced-motion) {
  .underlined:after {
    opacity: 0;
    transition: opacity 0.25s ease;
  }

  .underlined:hover:after,
  .underlined:focus:after,
  .active.underlined:after {
    opacity: 1;
  }
}

.decimal-list,
.text-list {
  margin-bottom: 1.5rem;
}

.decimal-list li,
.text-list li {
  position: relative;
  margin-bottom: 0.25rem;
  padding-left: 2rem;
}

.text-list li:before {
  content: '';
  display: inline-block;
  height: 0.3em;
  width: 0.3em;
  position: absolute;
  top: 9px;
  left: 0.5rem;
  margin: auto;
  background-color: currentColor;
  border-radius: 50%;
}

.decimal-list li {
  counter-increment: count;
}

.decimal-list li:before {
  content: counter(count) '.';
  display: inline-block;
  position: absolute;
  top: 0;
  left: 0.5rem;
  margin: auto;
}

.header-light nav a {
  color: hsl(var(--color-white)) !important;
}

.header-light svg#koodin-logo path {
  fill: hsl(var(--color-white)) !important;
}

.header-light svg path#icon {
  fill: #4353ff !important;
}

.card-grid {
  position: relative;
}

.card-grid::after {
  content: '';
  pointer-events: none;
  z-index: -1;
  position: absolute;
  inset: 0;
  background: hsl(var(--color-purple-700) / 0.05);
  background: radial-gradient(hsl(var(--color-purple-700) / 0.1), transparent);
  filter: blur(2rem);
  transform: scale(1.125);
}

.gradient-brand {
  fill: url(#gradient-brand) #8954ff;
}

.circle-gradient {
  display: block;
  height: 100%;
  width: 100%;
  position: absolute;
  left: 0;
  right: 0;
  border-radius: 1013px;
  opacity: 0.15;
  background: linear-gradient(
    143deg,
    #6100ff 8.37%,
    rgba(0, 255, 255, 0) 91.49%
  );

  filter: blur(100px);
}

.the-case-content p {
  @apply text-sm leading-5 text-[#474557];
}

.the-case-content h5 {
<<<<<<< HEAD
  @apply mb-2 !pt-3 text-xl first-of-type:!pt-0;
=======
  margin-bottom: 1rem;
>>>>>>> 781574c3
}

.story section:first-of-type {
  gap: 4rem;
}<|MERGE_RESOLUTION|>--- conflicted
+++ resolved
@@ -289,11 +289,11 @@
 }
 
 .the-case-content h5 {
-<<<<<<< HEAD
   @apply mb-2 !pt-3 text-xl first-of-type:!pt-0;
-=======
-  margin-bottom: 1rem;
->>>>>>> 781574c3
+}
+
+.story section:first-of-type {
+  gap: 4rem;
 }
 
 .story section:first-of-type {

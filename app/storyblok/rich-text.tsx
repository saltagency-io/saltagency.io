--- conflicted
+++ resolved
@@ -5,9 +5,6 @@
 export function SbRichText({ blok }: { blok: RichTextBlok }) {
   return (
     <StoryBlokWrapper blok={blok}>
-<<<<<<< HEAD
-      <RichText content={blok.content} theme={blok.theme} />
-=======
       <RichText
         title={blok.title}
         subtitle={blok.subtitle}
@@ -15,7 +12,6 @@
         content={blok.content}
         theme={blok.theme}
       />
->>>>>>> 9f5538de
     </StoryBlokWrapper>
   )
 }
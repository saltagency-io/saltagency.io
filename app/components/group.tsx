import * as React from 'react'

import clsx from 'clsx'

import {
  DecoratedBackgroundDark,
  DecoratedBackgroundHero,
} from '#app/components/decorated-background.tsx'
import { type GroupTheme } from '#app/types.ts'
import { GroupProvider } from '#app/utils/providers.tsx'

type Props = {
  hasComponentSpacing?: boolean
  theme: GroupTheme
  children: React.ReactNode
}

const backgroundColorStyles: Record<GroupTheme, string> = {
  'dark-decorated': 'bg-black/80',
  dark: 'bg-black/80',
  'light-gray': 'bg-transparent',
  'light-gray-decorated': 'bg-transparent',
  'light-white': 'bg-white',
  'dark-to-footer': 'bg-gradient',
}
<<<<<<< HEAD

export function Group({ theme, children }: Props) {
=======
export function Group({
  theme,
  hasComponentSpacing,
  children,
}: React.PropsWithChildren<Props>) {
>>>>>>> 7392b641
  return (
    <GroupProvider value={{ theme }}>
      <section
        className={clsx(
          !hasComponentSpacing ? '' : 'gap-20 lg:gap-40',
          'relative flex flex-col py-20 lg:py-40',
          backgroundColorStyles[theme],
        )}
      >
        {theme === 'dark-decorated' && <DecoratedBackgroundDark />}
        {theme === 'light-gray-decorated' && <DecoratedBackgroundHero />}
        {children}
      </section>
    </GroupProvider>
  )
}<|MERGE_RESOLUTION|>--- conflicted
+++ resolved
@@ -23,16 +23,8 @@
   'light-white': 'bg-white',
   'dark-to-footer': 'bg-gradient',
 }
-<<<<<<< HEAD
 
-export function Group({ theme, children }: Props) {
-=======
-export function Group({
-  theme,
-  hasComponentSpacing,
-  children,
-}: React.PropsWithChildren<Props>) {
->>>>>>> 7392b641
+export function Group({ theme, hasComponentSpacing, children }: Props) {
   return (
     <GroupProvider value={{ theme }}>
       <section

--- conflicted
+++ resolved
@@ -1,27 +1,6 @@
-<<<<<<< HEAD
-import * as React from 'react'
-
 import { Grid } from '#app/components/grid'
 import { Markdown } from '#app/utils/markdown'
 import { useGroup } from '#app/utils/providers'
-
-type Props = {
-  content: string
-  theme: 'dark' | 'light'
-}
-
-export function RichText({ content }: Props) {
-  const { theme } = useGroup()
-  return (
-    <Grid>
-      <div className="px-16 lg:col-span-10 lg:col-start-2">
-        <Markdown textColor={theme.startsWith('dark') ? 'inverse' : 'primary'}>
-          {content}
-        </Markdown>
-=======
-import { Grid } from '~/components/grid'
-import { Markdown } from '~/utils/markdown'
-import { useGroup } from '~/utils/providers'
 import { motion } from 'framer-motion'
 
 import { H3, H5, Paragraph } from './typography'
@@ -36,8 +15,7 @@
 
 export function RichText({ content, title, subtitle, text }: Props) {
   const { theme } = useGroup()
-
-  const isDark = theme.startsWith('dark')
+	const isDark = theme.startsWith('dark')
 
   const textVariant = {
     initial: { opacity: 0 },
@@ -45,7 +23,6 @@
   }
 
   const viewPort = { once: true, margin: '-115px 0px' }
-
   return (
     <Grid className="max-w-6xl">
       <div className="px-16 lg:col-span-10 lg:col-start-2">
@@ -79,10 +56,8 @@
 
         {content ? (
           <Markdown textColor={isDark ? 'inverse' : 'primary'}>
-            {content}
-          </Markdown>
-        ) : null}
->>>>>>> 9f5538de
+          {content}
+        </Markdown>) : null}
       </div>
     </Grid>
   )

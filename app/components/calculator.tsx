--- conflicted
+++ resolved
@@ -55,35 +55,6 @@
   value: number
   isChecked: boolean
   onClick: () => void
-<<<<<<< HEAD
-}) => (
-  <tr
-    className="h-8 cursor-pointer text-white hover:bg-gray-700"
-    onClick={onClick}
-  >
-    <td>
-      <input
-        className="pointer-events-none mr-2 align-middle"
-        type="checkbox"
-        checked={isChecked}
-        readOnly
-      />
-      <span
-        className={clsx('align-middle', {
-          'line-through': !isChecked,
-        })}
-      >
-        {label}
-      </span>
-    </td>
-    <td className="text-right">- {numberFormatter.format(value)}</td>
-  </tr>
-)
-
-const RATES = [80, 90, 100, 110, 120, 130, 140, 150]
-const yearlyBaseSalary = 61586
-const yearlyBonusRatio = 0.55
-=======
 }) {
   return (
     <tr
@@ -217,7 +188,6 @@
 }
 
 const rates = [80, 90, 100, 110, 120, 130, 140, 150]
->>>>>>> 68263066
 
 export function Calculator() {
   const { t } = useLabels()

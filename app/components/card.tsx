--- conflicted
+++ resolved
@@ -51,16 +51,10 @@
             as="span"
             // Somehow the text color classname gets overridden by the gray color classname in the heading component (maybe because the number is higher?)
             // Add a breakpoint prefix to make sure the classname is more specific
-<<<<<<< HEAD
-            className={
-              link ? 'group-hover:text-blue-600 sm:text-blue-500' : undefined
-            }
-=======
             className={clsx(link ? 'sm:text-blue-500' : undefined, {
               'group-hover:text-blue-600': variant === 'light',
               'group-hover:text-blue-400': variant === 'dark',
             })}
->>>>>>> 9f5538de
             inverse={variant === 'dark'}
           >
             {title}
@@ -69,11 +63,7 @@
         <Paragraph
           textColorClassName={clsx({
             'text-gray-100': variant === 'dark',
-<<<<<<< HEAD
-            'group-hover:text-gray-800': variant === 'dark' && link,
-=======
             // 'group-hover:text-gray-800': variant === 'dark' && link,
->>>>>>> 9f5538de
           })}
         >
           {children}
@@ -81,18 +71,12 @@
         {link ? (
           <div
             className={clsx(
-<<<<<<< HEAD
-              'absolute -bottom-[18px] left-0 right-0 m-auto inline-flex max-w-[120px] translate-y-4',
-              'items-center justify-center rounded-[48px] bg-gray-900 px-6 py-4 font-bold text-white opacity-0',
-              'transition-all group-hover:translate-y-0 group-hover:opacity-100',
-=======
               'absolute -bottom-[18px] left-0 right-0 m-auto inline-flex max-w-[130px] translate-y-4 items-center justify-center',
               'rounded-[48px] px-6 py-4 font-bold opacity-0 transition-all group-hover:translate-y-0 group-hover:opacity-100',
               {
                 'bg-gray-900 text-white': variant === 'light',
                 'bg-white text-gray-800': variant === 'dark',
               },
->>>>>>> 9f5538de
             )}
           >
             {link.text}
@@ -114,18 +98,13 @@
     if (link) {
       return (
         <Link
-<<<<<<< HEAD
           className={clsx(
             rootClassName,
-            'transition-all hover:border-transparent hover:bg-white hover:shadow-card',
-          )}
-=======
-          className={clsx(rootClassName, 'transition-all', {
+            'transition-all ', {
             'border-white/10 hover:bg-gray-800/10': variant === 'dark',
             'hover:border-transparent hover:bg-white hover:shadow-card':
               variant === 'light',
           })}
->>>>>>> 9f5538de
           to={link.url}
           prefetch="intent"
         >
